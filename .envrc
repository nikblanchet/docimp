--- conflicted
+++ resolved
@@ -43,9 +43,6 @@
 cat > .direnv/bin/pip <<'PIP_EOF'
 #!/bin/bash
 # Block bare pip, show helpful error
-<<<<<<< HEAD
-echo "✗ Bare 'pip' detected!" >&2
-=======
 ROOT=$(git rev-parse --show-toplevel 2>/dev/null || echo ".")
 CURRENT=$(pwd)
 
@@ -55,8 +52,7 @@
   echo "" >&2
 fi
 
-echo "Bare 'pip' detected!" >&2
->>>>>>> 2301606e
+echo "✗ Bare 'pip' detected!" >&2
 echo "" >&2
 echo "Instead of 'pip install <package>', use:" >&2
 echo "  uv add <package>" >&2
